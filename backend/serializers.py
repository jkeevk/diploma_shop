--- conflicted
+++ resolved
@@ -17,21 +17,10 @@
     Order,
     OrderItem,
 )
-<<<<<<< HEAD
-
-=======
 from django.core.exceptions import ValidationError
 from django.contrib.auth.password_validation import validate_password
 from django.core.validators import EmailValidator
 from django.contrib.auth import authenticate
-from django.core.mail import send_mail
-from django.urls import reverse
-from django.conf import settings
-
-from django.contrib.auth.tokens import default_token_generator
-from django.utils.http import urlsafe_base64_encode
-from django.utils.encoding import force_bytes
->>>>>>> f1a94eb4
 
 class ParameterSerializer(serializers.ModelSerializer):
     class Meta:
